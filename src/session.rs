//! Main module of rexpect: start new process and interact with it

<<<<<<< HEAD
use crate::{Command, PtyProcess, PtyReader, PtyWriter};
use crate::reader::{NBReader, Regex};
pub use crate::reader::ReadUntil;
use std::fs::File;
use std::io::LineWriter;
=======
use crate::errors::*; // load error-chain
use crate::process::PtyProcess;
use crate::reader::{NBReader, Regex, EOF, Needle, Str, Regx};
use std::fs::File;
>>>>>>> f07478a1
use std::io::prelude::*;
use std::io::LineWriter;
use std::ops::{Deref, DerefMut};
use std::process::Command;
use tempfile;

pub struct StreamSession<W: Write> {
    pub writer: LineWriter<W>,
    pub reader: NBReader,
}

impl<W: Write> StreamSession<W> {
    pub fn new<R: Read + Send + 'static>(reader: R, writer: W, timeout_ms: Option<u64>) -> Self {
        Self {
            writer: LineWriter::new(writer),
            reader: NBReader::new(reader, timeout_ms),
        }
    }

    /// sends string and a newline to process
    ///
    /// this is guaranteed to be flushed to the process
    /// returns number of written bytes
    pub fn send_line(&mut self, line: &str) -> Result<usize> {
        let mut len = self.send(line)?;
        len += self
            .writer
            .write(&['\n' as u8])
            .chain_err(|| "cannot write newline")?;
        Ok(len)
    }

    /// Send string to process. As stdin of the process is most likely buffered, you'd
    /// need to call `flush()` after `send()` to make the process actually see your input.
    ///
    /// Returns number of written bytes
    pub fn send(&mut self, s: &str) -> Result<usize> {
        self.writer
            .write(s.as_bytes())
            .chain_err(|| "cannot write line to process")
    }

    /// Send a control code to the running process and consume resulting output line
    /// (which is empty because echo is off)
    ///
    /// E.g. `send_control('c')` sends ctrl-c. Upper/smaller case does not matter.
    pub fn send_control(&mut self, c: char) -> Result<()> {
        let code = match c {
            'a'..='z' => c as u8 + 1 - 'a' as u8,
            'A'..='Z' => c as u8 + 1 - 'A' as u8,
            '[' => 27,
            '\\' => 28,
            ']' => 29,
            '^' => 30,
            '_' => 31,
            _ => return Err(format!("I don't understand Ctrl-{}", c).into()),
        };
        self.writer
            .write_all(&[code])
            .chain_err(|| "cannot send control")?;
        // stdout is line buffered, so needs a flush
        self.writer
            .flush()
            .chain_err(|| "cannot flush after sending ctrl keycode")?;
        Ok(())
    }

    // wrapper around reader::read_until to give more context for errors
    pub fn exp<N: Needle + std::fmt::Display + ?Sized>(&mut self, needle: &N) -> Result<N::Interest> {
        self.reader.read_until(needle) 
    }

    /// Make sure all bytes written via `send()` are sent to the process
    pub fn flush(&mut self) -> Result<()> {
        self.writer.flush().chain_err(|| "could not flush")
    }

    /// Read one line (blocking!) and return line without the newline
    /// (waits until \n is in the output fetches the line and removes \r at the end if present)
    pub fn read_line(&mut self) -> Result<String> {
        match self.exp(&Str("\n")) {
            Ok(mut line) => {
                if line.ends_with('\r') {
                    line.pop().expect("this never happens");
                }
                Ok(line)
            }
            Err(e) => Err(e),
        }
    }

    /// Return `Some(c)` if a char is ready in the stdout stream of the process, return `None`
    /// otherwise. This is nonblocking.
    pub fn try_read(&mut self) -> Option<char> {
        self.reader.try_read()
    }

    /// Wait until we see EOF (i.e. child process has terminated)
    /// Return all the yet unread output
    pub fn exp_eof(&mut self) -> Result<String> {
        self.exp(&EOF).and_then(|s| Ok(s))
    }

    /// Wait until provided regex is seen on stdout of child process.
    /// Return a tuple:
    /// 1. the yet unread output
    /// 2. the matched regex
    ///
    /// Note that `exp_regex("^foo")` matches the start of the yet consumed output.
    /// For matching the start of the line use `exp_regex("\nfoo")`
    pub fn exp_regex(&mut self, regex: &str) -> Result<(String, String)> {
        let res = self.exp(&Regx(Regex::new(regex).chain_err(|| "invalid regex")?))
            .and_then(|s| Ok(s));
        res
    }

    /// Wait until provided string is seen on stdout of child process.
    /// Return the yet unread output (without the matched string)
    pub fn exp_string(&mut self, needle: &str) -> Result<String> {
        self.exp(&Str(needle))
    }

    /// Wait until provided char is seen on stdout of child process.
    /// Return the yet unread output (without the matched char)
    pub fn exp_char(&mut self, needle: char) -> Result<String> {
<<<<<<< HEAD
        self.exp(&ReadUntil::String(needle.to_string()))
            .and_then(|(s, _)| Ok(s))
    }

    /// Wait until any of the provided needles is found.
    ///
    /// Return a tuple with:
    /// 1. the yet unread string, without the matching needle (empty in case of EOF and NBytes)
    /// 2. the matched string
    ///
    /// # Example:
    ///
    /// ```no_run
    /// use rexpect::{spawn, ReadUntil};
    /// # use rexpect::errors::*;
    ///
    /// # fn main() {
    ///     # || -> Result<()> {
    /// let mut s = spawn("cat", Some(1000))?;
    /// s.send_line("hello, polly!")?;
    /// s.exp_any(vec![ReadUntil::String("hello".into()),
    ///                ReadUntil::EOF])?;
    ///         # Ok(())
    ///     # }().expect("test failed");
    /// # }
    /// ```
    pub fn exp_any(&mut self, needles: Vec<ReadUntil>) -> Result<(String, String)> {
        self.exp(&ReadUntil::Any(needles))
=======
        self.exp(&Str(needle.to_string()))
>>>>>>> f07478a1
    }
}
/// Interact with a process with read/write/signals, etc.
#[allow(dead_code)]
pub struct PtySession {
    pub process: PtyProcess,
    pub stream: StreamSession<PtyWriter>,
    pub commandname: String, // only for debugging purposes now
}


// make StreamSession's methods available directly
impl Deref for PtySession {
    type Target = StreamSession<PtyWriter>;
    fn deref(&self) -> &StreamSession<PtyWriter> {
        &self.stream
    }
}

impl DerefMut for PtySession {
    fn deref_mut(&mut self) -> &mut StreamSession<PtyWriter> {
        &mut self.stream
    }
}

/// Start a process in a tty session, write and read from it
///
/// # Example
///
/// ```no_run
///
/// use rexpect::spawn;
/// # use rexpect::errors::*;
///
/// # fn main() {
///     # || -> Result<()> {
/// let mut s = spawn("cat", Some(1000))?;
/// s.send_line("hello, polly!")?;
/// let line = s.read_line()?;
/// assert_eq!("hello, polly!", line);
///         # Ok(())
///     # }().expect("test failed");
/// # }
/// ```
impl PtySession {
    fn new(mut process: PtyProcess, timeout_ms: Option<u64>, commandname: String) -> Result<Self> {
        
        // let f = process.get_file_handle();
        // let (reader, writer) = process.take_io_handles().chain_err(|| "could take process IO handles")?;
        // let reader = f.try_clone().chain_err(|| "couldn't open write stream")?;
        let reader = process.take_reader().chain_err(|| "could not get pty reader")?;
        let writer = process.take_writer().chain_err(|| "could not get pty writer")?;
        let stream = StreamSession::new(reader, writer, timeout_ms);
        Ok(Self {
            process,
            stream,
            commandname: commandname,
        })
    }
}

/// Turn e.g. "prog arg1 arg2" into ["prog", "arg1", "arg2"]
/// Also takes care of single and double quotes
fn tokenize_command(program: &str) -> Vec<String> {
    let re = Regex::new(r#""[^"]+"|'[^']+'|[^'" ]+"#).unwrap();
    let mut res = vec![];
    for cap in re.captures_iter(program) {
        res.push(cap[0].to_string());
    }
    res
}

/// Start command in background in a pty session (pty fork) and return a struct
/// with writer and buffered reader (for unblocking reads).
///
/// #Arguments:
///
/// - `program`: This is split at spaces and turned into a `process::Command`
///   if you wish more control over this, use `spawn_command`
/// - `timeout`: If Some: all `exp_*` commands time out after x millisecons, if None: never times
///   out.
///   It's higly recommended to put a timeout there, as otherwise in case of
///   a problem the program just hangs instead of exiting with an
///   error message indicating where it stopped.
///   For automation 30'000 (30s, the default in pexpect) is a good value.
pub fn spawn(program: &str, timeout_ms: Option<u64>) -> Result<PtySession> {
    if program.is_empty() {
        return Err(ErrorKind::EmptyProgramName.into());
    }

    let mut parts = tokenize_command(program);
    let prog = parts.remove(0);
    let mut command = Command::new(prog);
    command.args(parts);
    spawn_command(&mut command, timeout_ms)
}

/// See `spawn`
pub fn spawn_command(command: &mut Command, timeout_ms: Option<u64>) -> Result<PtySession> {
    let commandname = format!("{:?}", &command);
    let mut process = PtyProcess::new(command)
        .chain_err(|| "couldn't start process")?;
    // Not sure this is even needed. Seems timeout is mostly useful for exp_* methods
    process.set_drop_timeout(std::time::Duration::from_millis(timeout_ms.unwrap_or(0)));

    PtySession::new(process, timeout_ms, commandname)
}

/// A repl session: e.g. bash or the python shell:
/// You have a prompt where a user inputs commands and the shell
/// executes it and writes some output
pub struct PtyReplSession {
    /// the prompt, used for `wait_for_prompt`, e.g. ">>> " for python
    pub prompt: String,

    /// the pty_session you prepared before (initiating the shell, maybe set a custom prompt, etc.)
    /// see `spawn_bash` for an example
    pub pty_session: PtySession,

    /// if set, then the quit_command is called when this object is dropped
    /// you need to provide this if the shell you're testing is not killed by just sending
    /// SIGTERM
    pub quit_command: Option<String>,

    /// set this to true if the repl has echo on (i.e. sends user input to stdout)
    /// although echo is set off at pty fork (see `PtyProcess::new`) a few repls still
    /// seem to be able to send output. You may need to try with true first, and if
    /// tests fail set this to false.
    pub echo_on: bool,
}

impl PtyReplSession {
    pub fn wait_for_prompt(&mut self) -> Result<String> {
        self.pty_session.exp_string(&self.prompt)
    }

    /// Send cmd to repl and:
    /// 1. wait for the cmd to be echoed (if `echo_on == true`)
    /// 2. wait for the ready string being present
    ///
    /// Q: Why can't I just do `send_line` and immediately continue?
    /// A: Executing a command in e.g. bash causes a fork. If the Unix kernel chooses the
    ///    parent process (bash) to go first and the bash process sends e.g. Ctrl-C then the
    ///    Ctrl-C goes to nirvana.
    ///    The only way to prevent this situation is to wait for a ready string being present
    ///    in the output.
    ///
    /// Another safe way to tackle this problem is to use `send_line()` and `wait_for_prompt()`
    ///
    /// # Example:
    ///
    /// ```no_run
    /// use rexpect::spawn_bash;
    /// # use rexpect::errors::*;
    ///
    /// # fn main() {
    ///     # || -> Result<()> {
    /// let mut p = spawn_bash(Some(1000))?;
    /// p.execute("cat <(echo ready) -", "ready")?;
    /// p.send_line("hans")?;
    /// p.exp_string("hans")?;
    ///         # Ok(())
    ///     # }().expect("test failed");
    /// # }
    /// ```
    pub fn execute(&mut self, cmd: &str, ready_regex: &str) -> Result<()> {
        self.send_line(cmd)?;
        if self.echo_on {
            self.exp_string(cmd)?;
        }
        self.exp_regex(ready_regex)?;
        Ok(())
    }

    /// send line to repl (and flush output) and then, if echo_on=true wait for the
    /// input to appear.
    /// Return: number of bytes written
    pub fn send_line(&mut self, line: &str) -> Result<usize> {
        let bytes_written = self.pty_session.send_line(line)?;
        if self.echo_on {
            self.exp_string(line)?;
        }
        Ok(bytes_written)
    }
}

// make PtySession's methods available directly
impl Deref for PtyReplSession {
    type Target = PtySession;
    fn deref(&self) -> &PtySession {
        &self.pty_session
    }
}

impl DerefMut for PtyReplSession {
    fn deref_mut(&mut self) -> &mut PtySession {
        &mut self.pty_session
    }
}

impl Drop for PtyReplSession {
    /// for e.g. bash we *need* to run `quit` at the end.
    /// if we leave that out, PtyProcess would try to kill the bash
    /// which would not work, as a SIGTERM is not enough to kill bash
    fn drop(&mut self) {
        if let Some(ref cmd) = self.quit_command {
            self.pty_session
                .send_line(&cmd)
                .expect("could not run `exit` on bash process");
        }
    }
}

/// Spawn bash in a pty session, run programs and expect output
///
///
/// The difference to `spawn` and `spawn_command` is:
///
/// - spawn_bash starts bash with a custom rcfile which guarantees
///   a certain prompt
/// - the PtyBashSession also provides `wait_for_prompt` and `execute`
///
/// timeout: the duration until which `exp_*` returns a timeout error, or None
/// additionally, when dropping the bash prompt while bash is still blocked by a program
/// (e.g. `sleep 9999`) then the timeout is used as a timeout before a `kill -9` is issued
/// at the bash command. Use a timeout whenever possible because it makes
/// debugging a lot easier (otherwise the program just hangs and you
/// don't know where)
///
/// bash is started with echo off. That means you don't need to "read back"
/// what you wrote to bash. But what you need to do is a `wait_for_prompt`
/// after a process finished.
///
/// Also: if you start a program you should use `execute` and not `send_line`.
///
/// For an example see the README
pub fn spawn_bash(timeout: Option<u64>) -> Result<PtyReplSession> {
    // unfortunately working with a temporary tmpfile is the only
    // way to guarantee that we are "in step" with the prompt
    // all other attempts were futile, especially since we cannot
    // wait for the first prompt since we don't know what .bashrc
    // would set as PS1 and we cannot know when is the right time
    // to set the new PS1
    let mut rcfile = tempfile::NamedTempFile::new().unwrap();
    rcfile
        .write(
            b"include () { [[ -f \"$1\" ]] && source \"$1\"; }\n\
                  include /etc/bash.bashrc\n\
                  include ~/.bashrc\n\
                  PS1=\"~~~~\"\n\
                  unset PROMPT_COMMAND\n",
        )
        .expect("cannot write to tmpfile");
    let mut c = Command::new("bash");
<<<<<<< HEAD
    c.args(&["--rcfile", rcfile.path().to_str().unwrap_or_else(|| return "temp file does not exist".into())]);
    spawn_command(&mut c, timeout).and_then(|p| {
=======
    c.args(&[
        "--rcfile",
        rcfile
            .path()
            .to_str()
            .unwrap_or_else(|| return "temp file does not exist".into()),
    ]);
    spawn_command(c, timeout).and_then(|p| {
>>>>>>> f07478a1
        let new_prompt = "[REXPECT_PROMPT>";
        let mut pb = PtyReplSession {
            prompt: new_prompt.to_string(),
            pty_session: p,
            quit_command: Some("quit".to_string()),
            echo_on: false,
        };
        pb.exp_string("~~~~")?;
        rcfile
            .close()
            .chain_err(|| "cannot delete temporary rcfile")?;
        pb.send_line(&("PS1='".to_string() + new_prompt + "'"))?;
        // wait until the new prompt appears
        pb.wait_for_prompt()?;
        Ok(pb)
    })
}

/// Spawn the python shell
///
/// This is just a proof of concept implementation (and serves for documentation purposes)
pub fn spawn_python(timeout: Option<u64>) -> Result<PtyReplSession> {
    spawn_command(&mut Command::new("python"), timeout).and_then(|p| {
        Ok(PtyReplSession {
            prompt: ">>> ".to_string(),
            pty_session: p,
            quit_command: Some("exit()".to_string()),
            echo_on: true,
        })
    })
}

/// Spawn a REPL from a stream
pub fn spawn_stream<R: Read + Send + 'static, W: Write>(reader: R, writer: W, timeout_ms: Option<u64>) -> StreamSession<W> {
    StreamSession::new(reader, writer, timeout_ms)
}

#[cfg(test)]
mod tests {
    use super::*;
<<<<<<< HEAD
    #[cfg(unix)]
=======
    use super::super::reader::{NBytes, Until, OrInterest};

>>>>>>> f07478a1
    #[test]
    fn test_read_line() {
        || -> Result<()> {
            let mut s = spawn("cat", Some(1000))?;
            s.send_line("hans")?;
            assert_eq!("hans", s.read_line()?);
<<<<<<< HEAD
            // let should = crate::process::wait::WaitStatus::Signaled(s.process.child_pid,
            //                                                    crate::process::signal::Signal::SIGTERM,
            //                                                    false);
            // assert_eq!(should, s.process.exit()?);
=======
            let should = crate::process::wait::WaitStatus::Signaled(
                s.process.child_pid,
                crate::process::signal::Signal::SIGTERM,
                false,
            );
            assert_eq!(should, s.process.exit()?);
>>>>>>> f07478a1
            Ok(())
        }()
        .unwrap_or_else(|e| panic!("test_read_line failed: {}", e));
    }

<<<<<<< HEAD
    #[cfg(unix)]
=======
>>>>>>> f07478a1
    #[test]
    fn test_expect_eof_timeout() {
        || -> Result<()> {
            let mut p = spawn("sleep 3", Some(1000)).expect("cannot run sleep 3");
            match p.exp_eof() {
                Ok(_) => assert!(false, "should raise Timeout"),
                Err(Error(ErrorKind::Timeout(_, _, _), _)) => {}
                Err(_) => assert!(false, "should raise TimeOut"),

            }
            Ok(())
        }()
        .unwrap_or_else(|e| panic!("test_timeout failed: {}", e));
    }

    #[cfg(unix)]
    #[test]
    fn test_expect_eof_timeout2() {
        let mut p = spawn("sleep 1", Some(1100)).expect("cannot run sleep 1");
        assert!(p.exp_eof().is_ok(), "expected eof");
    }

    #[cfg(unix)]
    #[test]
    fn test_expect_string() {
        || -> Result<()> {
            let mut p = spawn("cat", Some(1000)).expect("cannot run cat");
            p.send_line("hello world!")?;
            p.exp_string("hello world!")?;
            p.send_line("hello heaven!")?;
            p.exp_string("hello heaven!")?;
            Ok(())
        }()
        .unwrap_or_else(|e| panic!("test_expect_string failed: {}", e));
    }

    #[cfg(unix)]
    #[test]
    fn test_read_string_before() {
        || -> Result<()> {
            let mut p = spawn("cat", Some(1000)).expect("cannot run cat");
            p.send_line("lorem ipsum dolor sit amet")?;
            assert_eq!("lorem ipsum dolor sit ", p.exp_string("amet")?);
            Ok(())
        }()
        .unwrap_or_else(|e| panic!("test_read_string_before failed: {}", e));
    }

    #[cfg(unix)]
    #[test]
    fn test_expect_any() {
        || -> Result<()> {
            let mut p = spawn("cat", Some(1000)).expect("cannot run cat");
            p.send_line("Hi")?;

            let until = Until(NBytes(3)).or(Str("Hi"));

            match p.exp(until.as_ref()) {
                Ok(OrInterest::Lhs(s)) => assert_eq!("Hi\r".to_string(), s),
                Ok(OrInterest::Rhs(_)) => assert!(false),
                Err(e) => assert!(false, format!("got error: {}", e)),
            }
            Ok(())
        }()
                .unwrap_or_else(|e| panic!("test_expect_any failed: {}", e));
    }

    #[test]
    fn test_expect_any_huge() {
        || -> Result<()> {
            let mut p = spawn("cat", Some(1000)).expect("cannot run cat");
            p.send_line("Hello World")?;

            let until = Until(Str("Hi")).or(Str("World")).or(NBytes(3));

            match p.exp(until.as_ref()) {
                Ok(OrInterest::Lhs(OrInterest::Lhs(_))) => assert!(false),
                Ok(OrInterest::Lhs(OrInterest::Rhs(s))) => assert_eq!("Hello ".to_string(), s),
                Ok(OrInterest::Rhs(_)) => assert!(false),
                Err(e) => assert!(false, format!("got error: {}", e)),
            }
            Ok(())
        }()
        .unwrap_or_else(|e| panic!("test_expect_any failed: {}", e));
    }

    #[test]
    fn test_expect_empty_command_error() {
        let p = spawn("", Some(1000));
        match p {
            Ok(_) => assert!(false, "should raise an error"),
            Err(Error(ErrorKind::EmptyProgramName, _)) => {}
            Err(_) => assert!(false, "should raise EmptyProgramName"),
        }
    }

    #[cfg(unix)]
    #[test]
    fn test_kill_timeout() {
        || -> Result<()> {
            let mut p = spawn_bash(Some(1000))?;
            p.execute("cat <(echo ready) -", "ready")?;
            Ok(())
        }()
        .unwrap_or_else(|e| panic!("test_kill_timeout failed: {}", e));
        // p is dropped here and kill is sent immediatly to bash
        // Since that is not enough to make bash exit, a kill -9 is sent within 1s (timeout)
    }

    #[cfg(unix)]
    #[test]
    fn test_bash() {
        || -> Result<()> {
            let mut p = spawn_bash(Some(1000))?;
            p.send_line("cd /tmp/")?;
            p.wait_for_prompt()?;
            p.send_line("pwd")?;
            assert_eq!("/tmp\r\n", p.wait_for_prompt()?);
            Ok(())
        }()
        .unwrap_or_else(|e| panic!("test_bash failed: {}", e));
    }

    #[cfg(unix)]
    #[test]
    fn test_bash_control_chars() {
        || -> Result<()> {
            let mut p = spawn_bash(Some(1000))?;
            p.execute("cat <(echo ready) -", "ready")?;
            p.send_control('c')?; // abort: SIGINT
            p.wait_for_prompt()?;
            p.execute("cat <(echo ready) -", "ready")?;
            p.send_control('z')?; // suspend:SIGTSTPcon
            p.exp_regex(r"(Stopped|suspended)\s+cat .*")?;
            p.send_line("fg")?;
            p.execute("cat <(echo ready) -", "ready")?;
            p.send_control('c')?;
            Ok(())
        }()
        .unwrap_or_else(|e| panic!("test_bash_control_chars failed: {}", e));
    }

    #[cfg(windows)]
    #[test]
    fn test_windows_ping_once() {
        let mut p = spawn("ping -n 1 127.0.0.1", Some(2000)).unwrap();
        p.exp_string("Ping statistics for 127.0.0.1:").unwrap();
        assert!(p.process.wait().unwrap().success());
    }

    #[cfg(windows)]
    #[test]
    fn test_windows_ping_for_a_while() {
        let mut p = spawn("ping -n 100 127.0.0.1", Some(3000)).unwrap();
        for _ in 0..4 {
            // This fails because ping.exe blinks the cursor over the "R" in "Reply"
            // p.exp_string("Reply from 127.0.0.1: bytes=32").unwrap();
            p.exp_string("eply from 127.0.0.1: bytes=32").unwrap();
            
        }
        p.send_control('c').unwrap();
        assert!(!p.process.wait().unwrap().success());
    }

    #[test]
    fn test_tokenize_command() {
        let res = tokenize_command("prog arg1 arg2");
        assert_eq!(vec!["prog", "arg1", "arg2"], res);

        let res = tokenize_command("prog -k=v");
        assert_eq!(vec!["prog", "-k=v"], res);

        let res = tokenize_command("prog 'my text'");
        assert_eq!(vec!["prog", "'my text'"], res);

        let res = tokenize_command(r#"prog "my text""#);
        assert_eq!(vec!["prog", r#""my text""#], res);
    }
}<|MERGE_RESOLUTION|>--- conflicted
+++ resolved
@@ -1,21 +1,15 @@
 //! Main module of rexpect: start new process and interact with it
 
-<<<<<<< HEAD
 use crate::{Command, PtyProcess, PtyReader, PtyWriter};
-use crate::reader::{NBReader, Regex};
-pub use crate::reader::ReadUntil;
+use crate::reader::{NBReader, Regex, EOF, Needle, Str, Regx};
+use crate::errors::*;
+// pub use crate::reader::ReadUntil;
 use std::fs::File;
 use std::io::LineWriter;
-=======
-use crate::errors::*; // load error-chain
-use crate::process::PtyProcess;
-use crate::reader::{NBReader, Regex, EOF, Needle, Str, Regx};
-use std::fs::File;
->>>>>>> f07478a1
 use std::io::prelude::*;
-use std::io::LineWriter;
+// use std::io::LineWriter;
 use std::ops::{Deref, DerefMut};
-use std::process::Command;
+// use std::process::Command;
 use tempfile;
 
 pub struct StreamSession<W: Write> {
@@ -137,38 +131,7 @@
     /// Wait until provided char is seen on stdout of child process.
     /// Return the yet unread output (without the matched char)
     pub fn exp_char(&mut self, needle: char) -> Result<String> {
-<<<<<<< HEAD
-        self.exp(&ReadUntil::String(needle.to_string()))
-            .and_then(|(s, _)| Ok(s))
-    }
-
-    /// Wait until any of the provided needles is found.
-    ///
-    /// Return a tuple with:
-    /// 1. the yet unread string, without the matching needle (empty in case of EOF and NBytes)
-    /// 2. the matched string
-    ///
-    /// # Example:
-    ///
-    /// ```no_run
-    /// use rexpect::{spawn, ReadUntil};
-    /// # use rexpect::errors::*;
-    ///
-    /// # fn main() {
-    ///     # || -> Result<()> {
-    /// let mut s = spawn("cat", Some(1000))?;
-    /// s.send_line("hello, polly!")?;
-    /// s.exp_any(vec![ReadUntil::String("hello".into()),
-    ///                ReadUntil::EOF])?;
-    ///         # Ok(())
-    ///     # }().expect("test failed");
-    /// # }
-    /// ```
-    pub fn exp_any(&mut self, needles: Vec<ReadUntil>) -> Result<(String, String)> {
-        self.exp(&ReadUntil::Any(needles))
-=======
         self.exp(&Str(needle.to_string()))
->>>>>>> f07478a1
     }
 }
 /// Interact with a process with read/write/signals, etc.
@@ -423,10 +386,6 @@
         )
         .expect("cannot write to tmpfile");
     let mut c = Command::new("bash");
-<<<<<<< HEAD
-    c.args(&["--rcfile", rcfile.path().to_str().unwrap_or_else(|| return "temp file does not exist".into())]);
-    spawn_command(&mut c, timeout).and_then(|p| {
-=======
     c.args(&[
         "--rcfile",
         rcfile
@@ -434,8 +393,7 @@
             .to_str()
             .unwrap_or_else(|| return "temp file does not exist".into()),
     ]);
-    spawn_command(c, timeout).and_then(|p| {
->>>>>>> f07478a1
+    spawn_command(&mut c, timeout).and_then(|p| {
         let new_prompt = "[REXPECT_PROMPT>";
         let mut pb = PtyReplSession {
             prompt: new_prompt.to_string(),
@@ -476,40 +434,27 @@
 #[cfg(test)]
 mod tests {
     use super::*;
-<<<<<<< HEAD
-    #[cfg(unix)]
-=======
     use super::super::reader::{NBytes, Until, OrInterest};
-
->>>>>>> f07478a1
+    
+    #[cfg(unix)]
     #[test]
     fn test_read_line() {
         || -> Result<()> {
             let mut s = spawn("cat", Some(1000))?;
             s.send_line("hans")?;
             assert_eq!("hans", s.read_line()?);
-<<<<<<< HEAD
-            // let should = crate::process::wait::WaitStatus::Signaled(s.process.child_pid,
-            //                                                    crate::process::signal::Signal::SIGTERM,
-            //                                                    false);
+            // let should = crate::process::wait::WaitStatus::Signaled(
+            //     s.process.child_pid,
+            //     crate::process::signal::Signal::SIGTERM,
+            //     false,
+            // );
             // assert_eq!(should, s.process.exit()?);
-=======
-            let should = crate::process::wait::WaitStatus::Signaled(
-                s.process.child_pid,
-                crate::process::signal::Signal::SIGTERM,
-                false,
-            );
-            assert_eq!(should, s.process.exit()?);
->>>>>>> f07478a1
             Ok(())
         }()
         .unwrap_or_else(|e| panic!("test_read_line failed: {}", e));
     }
 
-<<<<<<< HEAD
-    #[cfg(unix)]
-=======
->>>>>>> f07478a1
+    #[cfg(unix)]
     #[test]
     fn test_expect_eof_timeout() {
         || -> Result<()> {
@@ -577,6 +522,7 @@
                 .unwrap_or_else(|e| panic!("test_expect_any failed: {}", e));
     }
 
+    #[cfg(unix)]
     #[test]
     fn test_expect_any_huge() {
         || -> Result<()> {
