--- conflicted
+++ resolved
@@ -1,7 +1,7 @@
 //! Unblocking reader which supports waiting for strings/regexes and EOF to be present
 
+use crate::encoding::Encoding;
 use crate::error::Error;
-use crate::encoding::Encoding;
 pub use regex::Regex;
 use std::io::prelude::*;
 use std::io::{self, BufReader};
@@ -109,6 +109,7 @@
 pub struct Options {
     pub timeout_ms: Option<u64>,
     pub strip_ansi_escape_codes: bool,
+    pub encoding: Encoding,
 }
 
 /// Non blocking reader
@@ -175,12 +176,8 @@
             reader: rx,
             buffer: String::with_capacity(1024),
             eof: false,
-<<<<<<< HEAD
-            timeout: timeout.map(time::Duration::from_millis),
-            encoding: Encoding::UTF8,
-=======
             timeout: options.timeout_ms.map(time::Duration::from_millis),
->>>>>>> 9eb61dd4
+            encoding: options.encoding,
         }
     }
 
@@ -195,15 +192,13 @@
 
         while let Ok(from_channel) = self.reader.try_recv() {
             match from_channel {
-                Ok(PipedChar::Char(c)) => {
-                    match &self.encoding {
-                        Encoding::ASCII => self.buffer.push(c as char),
-                        Encoding::UTF8 => {
-                            char_buf.push(c);
-                            if let Ok(s) = std::str::from_utf8(&char_buf) {
-                                self.buffer.push(s.chars().next().unwrap());
-                                char_buf.clear();
-                            }
+                Ok(PipedChar::Char(c)) => match &self.encoding {
+                    Encoding::ASCII => self.buffer.push(c as char),
+                    Encoding::UTF8 => {
+                        char_buf.push(c);
+                        if let Ok(s) = std::str::from_utf8(&char_buf) {
+                            self.buffer.push(s.chars().next().unwrap());
+                            char_buf.clear();
                         }
                     }
                 },
@@ -346,7 +341,13 @@
     #[test]
     fn test_expect_unicode() {
         let f = io::Cursor::new("∀ melon\r\n");
-        let mut r = NBReader::new(f, None);
+        let mut r = NBReader::new(
+            f,
+            Options {
+                encoding: Encoding::UTF8,
+                ..Default::default()
+            },
+        );
         assert_eq!(
             ("∀ melon".to_string(), "\r\n".to_string()),
             r.read_until(&ReadUntil::String("\r\n".to_string()))
@@ -451,6 +452,7 @@
             Options {
                 timeout_ms: None,
                 strip_ansi_escape_codes: true,
+                ..Default::default()
             },
         );
         let bytes = r
@@ -468,6 +470,7 @@
             Options {
                 timeout_ms: None,
                 strip_ansi_escape_codes: true,
+                ..Default::default()
             },
         );
         let bytes = r
